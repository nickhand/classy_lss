--- conflicted
+++ resolved
@@ -235,16 +235,10 @@
                     problematic_parameters.append(fc.name[i].decode())
 
             if problem_flag:
-<<<<<<< HEAD
                 import warnings
-                warnings.warn("Class did not read input parameter(s): %s\n" % ', '.join(
+                warnings.warn("Class did not read input parameter(s): %s" % ', '.join(
                               problematic_parameters))
             self.ready.input = True
-=======
-                raise KeyError(
-                    "Class did not read input parameter(s): %s" % ', '.join(
-                    problematic_parameters))
->>>>>>> d6963aae
 
         # The following list of computation is straightforward. If the "_init"
         # methods fail, call `struct_cleanup` and raise a ClassBadValueError
